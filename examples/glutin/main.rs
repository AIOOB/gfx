// Copyright 2014 The Gfx-rs Developers.
//
// Licensed under the Apache License, Version 2.0 (the "License");
// you may not use this file except in compliance with the License.
// You may obtain a copy of the License at
//
//     http://www.apache.org/licenses/LICENSE-2.0
//
// Unless required by applicable law or agreed to in writing, software
// distributed under the License is distributed on an "AS IS" BASIS,
// WITHOUT WARRANTIES OR CONDITIONS OF ANY KIND, either express or implied.
// See the License for the specific language governing permissions and
// limitations under the License.

<<<<<<< HEAD
#![feature(phase)]
#![feature(plugin)]

=======
>>>>>>> 4e937771
//! Demonstrates how to initialize gfx-rs using the gl-init-rs library.

extern crate gfx;
#[macro_use]
<<<<<<< HEAD
#[plugin]
=======
>>>>>>> 4e937771
extern crate gfx_macros;
extern crate glutin;

use gfx::{Device, DeviceHelper};

fn main() {
    let window = glutin::Window::new().unwrap();
    window.set_title("glutin initialization example");
    unsafe { window.make_current() };
    let (w, h) = window.get_inner_size().unwrap();

    let mut device = gfx::GlDevice::new(|s| window.get_proc_address(s));
    let mut renderer = device.create_renderer();

    renderer.clear(
        gfx::ClearData {
            color: [0.3, 0.3, 0.3, 1.0],
            depth: 1.0,
            stencil: 0,
        },
        gfx::COLOR,
        &gfx::Frame::new(w as u16, h as u16)
    );

    'main: loop {
        // quit when Esc is pressed.
        for event in window.poll_events() {
            match event {
                glutin::Event::KeyboardInput(_, _, Some(glutin::VirtualKeyCode::Escape)) => break 'main,
                glutin::Event::Closed => break 'main,
                _ => {},
            }
        }
        device.submit(renderer.as_buffer());
        window.swap_buffers();
    }
}<|MERGE_RESOLUTION|>--- conflicted
+++ resolved
@@ -12,20 +12,13 @@
 // See the License for the specific language governing permissions and
 // limitations under the License.
 
-<<<<<<< HEAD
-#![feature(phase)]
 #![feature(plugin)]
 
-=======
->>>>>>> 4e937771
 //! Demonstrates how to initialize gfx-rs using the gl-init-rs library.
 
 extern crate gfx;
 #[macro_use]
-<<<<<<< HEAD
 #[plugin]
-=======
->>>>>>> 4e937771
 extern crate gfx_macros;
 extern crate glutin;
 
